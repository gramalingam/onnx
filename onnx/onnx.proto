--- conflicted
+++ resolved
@@ -66,20 +66,6 @@
   repeated GraphProto graphs = 11;    // list of graph
 }
 
-<<<<<<< HEAD
-// To be compatible with both proto2 and proto3, we will use a version number
-// that is not defined by the default value but an explicit enum number.
-enum Version {
-  // The version field is always serialized and we will use it to store the
-  // version that the  graph is generated from. This helps us set up version
-  // control. We should use version as
-  //     xx(major) - xx(minor) - xxxx(bugfix)
-  // and we are starting with 00000001.
-  IR_VERSION = 00000001;
-}
-
-=======
->>>>>>> e525955d
 // Defines information on value, including the name, the type, and
 // the shape of the value.
 message ValueInfoProto {
@@ -87,10 +73,6 @@
   optional string name = 1;     // namespace Value
   // This field MUST be present in this version of the IR.  
   optional TypeProto type = 2;
-<<<<<<< HEAD
-  optional TensorShapeProto shape = 3;
-=======
->>>>>>> e525955d
 }
 
 // NodeProto stores a node that is similar to the notion of "layer"
@@ -280,7 +262,6 @@
   optional TensorProto values = 3;
 }
 
-<<<<<<< HEAD
 // A ValueProto represents a value that may be serialized into a model.
 message ValueProto {
 
@@ -361,9 +342,6 @@
   }
 }
 
-// Define the types.
-message TypeProto {
-=======
 // Define the types.
 message TypeProto {
   // Defines a tensor shape. A dimension can be either an integer value
@@ -379,22 +357,16 @@
     repeated Dimension dim = 1;
   }
 
->>>>>>> e525955d
   message TensorTypeProto {
     // This field MUST NOT have the value of UNDEFINED
     // This field MUST be present for this version of the IR.
     optional TensorProto.DataType elem_type = 1;
-<<<<<<< HEAD
-=======
-    optional TensorShapeProto shape = 2;    
->>>>>>> e525955d
   }
 
   message SparseTensorTypeProto {
     // This field MUST NOT have the value of UNDEFINED
     // This field MUST be present for this version of the IR.
     optional TensorProto.DataType elem_type = 1;
-<<<<<<< HEAD
   }
 
   // message T { ... }
@@ -431,18 +403,13 @@
     repeated ValueInfoProto choice = 1;
   };
 
-=======
-    optional TensorShapeProto shape = 2;
-  }
-
->>>>>>> e525955d
+
   oneof value {
     // The type of a tensor.
     TensorTypeProto tensor_type = 1;
 
     // The type of a sparse tensor.
     SparseTensorTypeProto sparse_tensor_type = 2;
-<<<<<<< HEAD
 
     // NOTE:  DNN-only implementations of ONNX MAY elect to not support non-tensor values
     //        as input and output to graphs and nodes. These types are needed to naturally
@@ -461,20 +428,4 @@
     // The type of a union.
     UnionTypeProto union_type = 6;
   }
-}
-
-// Defines a tensor shape. A dimension can be either an integer value
-// or a symbolic variable. A symbolic variable represents an unknown
-// dimension.
-message TensorShapeProto {
-  message Dimension {
-    oneof value {
-      int64 dim_value = 1;
-      string dim_param = 2;   // namespace Shape
-    };
-  };
-  repeated Dimension dim = 1;
-=======
-  }
->>>>>>> e525955d
 }