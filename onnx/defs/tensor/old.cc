--- conflicted
+++ resolved
@@ -2467,17 +2467,11 @@
           }
         }));
 
-static constexpr const char* Transpose_ver23_doc = R"DOC(
-Transpose the input tensor similar to numpy.transpose. For example, when
-perm=(1, 0, 2), given an input tensor of shape (1, 2, 3), the output shape
-will be (2, 1, 3).
-)DOC";
-
 ONNX_OPERATOR_SET_SCHEMA(
     Transpose,
     23,
     OpSchema()
-        .SetDoc(Transpose_ver23_doc)
+        .SetDoc(Transpose_doc)
         .Attr(
             "perm",
             "A list of integers. By default, reverse the dimensions, "
@@ -2538,20 +2532,11 @@
           }
         }));
 
-<<<<<<< HEAD
-static constexpr const char* Transpose_ver13_doc = R"DOC(
-Transpose the input tensor similar to numpy.transpose. For example, when
-perm=(1, 0, 2), given an input tensor of shape (1, 2, 3), the output shape
-will be (2, 1, 3).
-)DOC";
-
-=======
->>>>>>> 426c51bf
 ONNX_OPERATOR_SET_SCHEMA(
     Transpose,
     21,
     OpSchema()
-        .SetDoc(Transpose_ver13_doc)
+        .SetDoc(Transpose_doc)
         .Attr(
             "perm",
             "A list of integers. By default, reverse the dimensions, "
@@ -2676,15 +2661,6 @@
           }
         }));
 
-<<<<<<< HEAD
-static constexpr const char* Transpose_ver1_doc = R"DOC(
-Transpose the input tensor similar to numpy.transpose. For example, when
-perm=(1, 0, 2), given an input tensor of shape (1, 2, 3), the output shape
-will be (2, 1, 3).
-)DOC";
-
-=======
->>>>>>> 426c51bf
 ONNX_OPERATOR_SET_SCHEMA(
     Transpose,
     1,
